<<<<<<< HEAD
# TODO: FastAPI entrypoint + ADK bus setup
import os
from pydantic import BaseSettings

class Settings(BaseSettings):
    # Firebase Configuration
    firebase_project_id: str = os.getenv("FIREBASE_PROJECT_ID", "hermes-521f9")
    firebase_private_key: str = os.getenv("FIREBASE_PRIVATE_KEY", "REPLACE_WITH_YOUR_FIREBASE_PRIVATE_KEY")
    firebase_client_email: str = os.getenv("FIREBASE_CLIENT_EMAIL", "REPLACE_WITH_YOUR_FIREBASE_CLIENT_EMAIL")
    firebase_private_key_id: str = os.getenv("FIREBASE_PRIVATE_KEY_ID", "REPLACE_WITH_YOUR_FIREBASE_PRIVATE_KEY_ID")
    firebase_client_id: str = os.getenv("FIREBASE_CLIENT_ID", "REPLACE_WITH_YOUR_FIREBASE_CLIENT_ID")
    firebase_auth_uri: str = os.getenv("FIREBASE_AUTH_URI", "https://accounts.google.com/o/oauth2/auth")
    firebase_token_uri: str = os.getenv("FIREBASE_TOKEN_URI", "https://oauth2.googleapis.com/token")
    
    # API Configuration
    api_host: str = os.getenv("API_HOST", "0.0.0.0")
    api_port: int = int(os.getenv("API_PORT", "8000"))
    
    # CORS Configuration
    allowed_origins: list = ["http://localhost:3000", "http://localhost:8081", "exp://192.168.1.100:8081"]
    
    class Config:
        env_file = ".env"

settings = Settings()
=======
from fastapi import FastAPI, UploadFile, File, Form
from fastapi.middleware.cors import CORSMiddleware
from utils.firebase_client import initialize_firebase  # Initialize Firebase first
from routes import user_routes
import uvicorn
# from agents.geo_agent import router as geo_router
# from agents.context_agent import router as wiki_router
import os

app = FastAPI(title="Hermes API", description="Personal AI Assistant API")

# Add CORS middleware - Allow all origins for development
app.add_middleware(
    CORSMiddleware,
    allow_origins=["*"],  # Allow all origins for development
    allow_credentials=True,
    allow_methods=["*"],
    allow_headers=["*"],
)

# Register routers
app.include_router(user_routes.router)
# app.include_router(geo_router)
# app.include_router(wiki_router)

@app.get("/")
def root():
    return {"message": "Hermes API running 🚀", "status": "healthy"}

@app.get("/health")
def health_check():
    return {"status": "healthy", "message": "API is running"}

@app.post("/api/voice/transcribe")
async def transcribe_audio(
    audio_file: UploadFile = File(...),
    user_id: str = Form(default="demo_user"),
    session_id: str = Form(default="demo_session")
):
    """Transcribe audio file to text using ElevenLabs STT API."""
    try:
        # Read the audio file
        audio_content = await audio_file.read()
        
        # Check if file is empty
        if len(audio_content) == 0:
            return {
                "status": "error",
                "message": "Audio file is empty",
                "transcribed_text": ""
            }
        
        # Check if file is too small
        if len(audio_content) < 1000:
            return {
                "status": "error", 
                "message": f"Audio file too small: {len(audio_content)} bytes",
                "transcribed_text": ""
            }
        
        # Use ElevenLabs STT API for real transcription
        try:
            print(f"🔍 DEBUG: Attempting to import elevenlabs_client...")
            from utils.elevenlabs_client import elevenlabs_client
            print(f"🔍 DEBUG: ElevenLabs client imported successfully")
            print(f"🔍 DEBUG: Client exists: {elevenlabs_client.client is not None}")
            print(f"🔍 DEBUG: API key loaded: {bool(elevenlabs_client.api_key)}")
            
            if elevenlabs_client.client:
                print(f"🔍 DEBUG: Using ElevenLabs STT API...")
                # Use ElevenLabs STT API
                transcription_result = await elevenlabs_client.speech_to_text(audio_content)
                print(f"🔍 DEBUG: ElevenLabs STT result: {transcription_result}")
                
                transcribed_text = transcription_result["text"]
                confidence = transcription_result["confidence"]
                language = transcription_result["language_code"]
                
                return {
                    "status": "success",
                    "transcribed_text": transcribed_text,
                    "confidence": confidence,
                    "language": language,
                    "file_size": len(audio_content),
                    "file_type": audio_file.content_type,
                    "user_id": user_id,
                    "session_id": session_id,
                    "method": "elevenlabs_stt"
                }
            else:
                print(f"🔍 DEBUG: ElevenLabs client not available, using placeholder")
                # Fallback to placeholder if ElevenLabs client not available
                return {
                    "status": "success",
                    "transcribed_text": "ElevenLabs API key not configured. Please set ELEVENLABS_API_KEY in your .env file.",
                    "confidence": 0.0,
                    "file_size": len(audio_content),
                    "file_type": audio_file.content_type,
                    "user_id": user_id,
                    "session_id": session_id,
                    "method": "placeholder_no_api_key"
                }
                
        except Exception as stt_error:
            print(f"🔍 DEBUG: ElevenLabs STT failed with error: {stt_error}")
            print(f"🔍 DEBUG: Error type: {type(stt_error)}")
            import traceback
            print(f"🔍 DEBUG: Full traceback: {traceback.format_exc()}")
            # Fallback to simple simulation if STT fails
            if len(audio_content) < 10000:  # Short recording
                transcribed_text = "Hello, this is a short message."
            elif len(audio_content) < 50000:  # Medium recording
                transcribed_text = "This is a medium length voice message that was recorded and transcribed."
            else:  # Long recording
                transcribed_text = "This is a longer voice message that demonstrates the speech-to-text transcription functionality. The system is working correctly and can process audio input."
            
            return {
                "status": "success",
                "transcribed_text": transcribed_text,
                "confidence": 0.5,
                "file_size": len(audio_content),
                "file_type": audio_file.content_type,
                "user_id": user_id,
                "session_id": session_id,
                "method": "simulation_fallback",
                "error": str(stt_error)
            }
        
    except Exception as e:
        return {
            "status": "error",
            "message": f"Transcription failed: {str(e)}",
            "transcribed_text": ""
        }

@app.post("/api/chat")
async def chat_with_hermes(
    message: str = Form(...),
    user_id: str = Form(default="demo_user"),
    session_id: str = Form(default="demo_session")
):
    """Chat with Hermes AI - processes message and returns response with optional TTS"""
    try:
        from agents.conversation_agent import conversation_agent
        
        # Process message through conversation agent
        result = await conversation_agent.process_message(
            user_message=message,
            user_id=user_id,
            session_id=session_id
        )
        
        response_data = {
            "status": "success",
            "response": result["response"],
            "tts_audio_data": result.get("tts_audio_data"),
            "context_used": result.get("context_used", {}),
            "timestamp": result.get("timestamp"),
            "user_id": user_id,
            "session_id": session_id
        }
        
        # Debug logging
        print(f"🔍 Chat Debug: Response length: {len(result['response'])}")
        print(f"🔍 Chat Debug: TTS audio data exists: {result.get('tts_audio_data') is not None}")
        if result.get("tts_audio_data"):
            print(f"🔍 Chat Debug: TTS audio data length: {len(result['tts_audio_data'])}")
        
        return response_data
        
    except Exception as e:
        return {
            "status": "error",
            "message": f"Chat processing failed: {str(e)}",
            "response": "I apologize, but I'm having trouble processing your message right now. Please try again."
        }

@app.post("/api/voice/speak")
async def text_to_speech(
    text: str = Form(...),
    user_id: str = Form(default="demo_user"),
    session_id: str = Form(default="demo_session"),
    voice_id: str = Form(default="pNInz6obpgDQGcFmaJgB"),  # Default Adam voice
    model: str = Form(default="eleven_flash_v2_5")
):
    """ElevenLabs TTS endpoint - Convert text to speech and return audio"""
    try:
        from utils.elevenlabs_client import elevenlabs_client
        
        if not elevenlabs_client.client:
            return {
                "status": "error",
                "message": "ElevenLabs API key not configured",
                "audio_data": None
            }
        
        # Generate TTS audio
        audio_bytes = await elevenlabs_client.text_to_speech(
            text=text,
            voice_id=voice_id,
            model=model
        )
        
        # Return audio as base64 encoded string for frontend consumption
        import base64
        audio_base64 = base64.b64encode(audio_bytes).decode('utf-8')
        
        return {
            "status": "success",
            "audio_data": audio_base64,
            "text": text,
            "voice_id": voice_id,
            "model": model,
            "user_id": user_id,
            "session_id": session_id,
            "audio_size": len(audio_bytes)
        }
        
    except Exception as e:
        return {
            "status": "error",
            "message": f"TTS generation failed: {str(e)}",
            "audio_data": None
        }
@app.post("/api/voice/chat")
async def voice_chat(user_id: str, session_id: str, message: str):
    """Placeholder chat endpoint"""
    return {
        "status": "success",
        "response": "This is a placeholder response. Connect to your LLM here.",
        "session_id": session_id
    }

@app.post("/api/voice/speak")
async def text_to_speech(user_id: str, session_id: str, text: str):
    """ElevenLabs TTS endpoint"""
    return {
        "status": "success",
        "audio_url": "https://example.com/audio.mp3",
        "message": "Text-to-speech conversion"
    }



if __name__ == "__main__":
    print("🚀 Starting Hermes API server...")
    print("📍 API will be available at:")
    print("   - Local: http://localhost:8000")
    print("   - Network: http://0.0.0.0:8000")
    print("   - External: http://208.64.158.251:8000")
    print("📚 API docs will be available at: http://208.64.158.251:8000/docs")
    print("🧪 Test endpoint: http://208.64.158.251:8000/user/test")
    print("=" * 50)
    
    uvicorn.run(
        "main:app",  # Use import string instead of app object
        host="0.0.0.0",  # Listen on all interfaces
        port=8000,
        log_level="info",
        reload=True  # Enable auto-reload for development
    )
>>>>>>> bae347a9
<|MERGE_RESOLUTION|>--- conflicted
+++ resolved
@@ -1,30 +1,3 @@
-<<<<<<< HEAD
-# TODO: FastAPI entrypoint + ADK bus setup
-import os
-from pydantic import BaseSettings
-
-class Settings(BaseSettings):
-    # Firebase Configuration
-    firebase_project_id: str = os.getenv("FIREBASE_PROJECT_ID", "hermes-521f9")
-    firebase_private_key: str = os.getenv("FIREBASE_PRIVATE_KEY", "REPLACE_WITH_YOUR_FIREBASE_PRIVATE_KEY")
-    firebase_client_email: str = os.getenv("FIREBASE_CLIENT_EMAIL", "REPLACE_WITH_YOUR_FIREBASE_CLIENT_EMAIL")
-    firebase_private_key_id: str = os.getenv("FIREBASE_PRIVATE_KEY_ID", "REPLACE_WITH_YOUR_FIREBASE_PRIVATE_KEY_ID")
-    firebase_client_id: str = os.getenv("FIREBASE_CLIENT_ID", "REPLACE_WITH_YOUR_FIREBASE_CLIENT_ID")
-    firebase_auth_uri: str = os.getenv("FIREBASE_AUTH_URI", "https://accounts.google.com/o/oauth2/auth")
-    firebase_token_uri: str = os.getenv("FIREBASE_TOKEN_URI", "https://oauth2.googleapis.com/token")
-    
-    # API Configuration
-    api_host: str = os.getenv("API_HOST", "0.0.0.0")
-    api_port: int = int(os.getenv("API_PORT", "8000"))
-    
-    # CORS Configuration
-    allowed_origins: list = ["http://localhost:3000", "http://localhost:8081", "exp://192.168.1.100:8081"]
-    
-    class Config:
-        env_file = ".env"
-
-settings = Settings()
-=======
 from fastapi import FastAPI, UploadFile, File, Form
 from fastapi.middleware.cors import CORSMiddleware
 from utils.firebase_client import initialize_firebase  # Initialize Firebase first
@@ -285,5 +258,4 @@
         port=8000,
         log_level="info",
         reload=True  # Enable auto-reload for development
-    )
->>>>>>> bae347a9
+    )