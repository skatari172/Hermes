<<<<<<< HEAD
"""
FastAPI entrypoint for Hermes AI Cultural Companion.
Sets up the server and includes all routes.
"""

from config.settings import get_settings
settings = get_settings()

# FastAPI setup
from fastapi import FastAPI
from fastapi.middleware.cors import CORSMiddleware

app = FastAPI(
    title="Hermes AI Cultural Companion",
    description="An intelligent travel companion for cultural experiences",
    version="1.0.0"
)

# Add CORS middleware - ALLOW EVERYTHING
app.add_middleware(
    CORSMiddleware,
    allow_origins=["*"],  # Allow all origins
    allow_credentials=False,  # Disable credentials
    allow_methods=["*"],  # Allow all methods
    allow_headers=["*"],  # Allow all headers
)

@app.get("/")
async def root():
    """Root endpoint with API information."""
    return {
        "message": "Welcome to Hermes AI Cultural Companion",
        "version": "1.0.0",
        "docs": "/docs"
    }

@app.get("/health")
async def health_check():
    """Health check endpoint."""
    return {
        "status": "healthy",
        "service": "Hermes AI Cultural Companion"
    }

# Import and include the voice routes
from routes.voice_routes import router as voice_router
app.include_router(voice_router)

if __name__ == "__main__":
    import uvicorn
    print(f"🚀 Starting Hermes AI Cultural Companion on {settings.backend_host}:{settings.backend_port}")
    print(f"📚 API docs available at http://{settings.backend_host}:{settings.backend_port}/docs")
    uvicorn.run(
        "main:app",
        host=settings.backend_host,
        port=settings.backend_port,
        reload=settings.debug,
        log_level="info"
    )
=======
from fastapi import FastAPI
from fastapi.middleware.cors import CORSMiddleware
from utils.firebase_client import initialize_firebase  # Initialize Firebase first
from routes import user_routes
import uvicorn
import os

app = FastAPI(title="Hermes API", description="Personal AI Assistant API")

# Add CORS middleware - Allow all origins for development
app.add_middleware(
    CORSMiddleware,
    allow_origins=["*"],  # Allow all origins for development
    allow_credentials=True,
    allow_methods=["*"],
    allow_headers=["*"],
)

# Register routers
app.include_router(user_routes.router)

@app.get("/")
def root():
    return {"message": "Hermes API running 🚀", "status": "healthy"}

@app.get("/health")
def health_check():
    return {"status": "healthy", "message": "API is running"}

if __name__ == "__main__":
    print("🚀 Starting Hermes API server...")
    print("📍 API will be available at:")
    print("   - Local: http://localhost:8000")
    print("   - Network: http://0.0.0.0:8000")
    print("   - External: http://208.64.158.251:8000")
    print("📚 API docs will be available at: http://208.64.158.251:8000/docs")
    print("🧪 Test endpoint: http://208.64.158.251:8000/user/test")
    print("=" * 50)
    
    uvicorn.run(
        "main:app",  # Use import string instead of app object
        host="0.0.0.0",  # Listen on all interfaces
        port=8000,
        log_level="info",
        reload=True  # Enable auto-reload for development
    )
>>>>>>> 1c57a618
<|MERGE_RESOLUTION|>--- conflicted
+++ resolved
@@ -1,4 +1,3 @@
-<<<<<<< HEAD
 """
 FastAPI entrypoint for Hermes AI Cultural Companion.
 Sets up the server and includes all routes.
@@ -58,7 +57,8 @@
         reload=settings.debug,
         log_level="info"
     )
-=======
+
+
 from fastapi import FastAPI
 from fastapi.middleware.cors import CORSMiddleware
 from utils.firebase_client import initialize_firebase  # Initialize Firebase first
@@ -104,5 +104,4 @@
         port=8000,
         log_level="info",
         reload=True  # Enable auto-reload for development
-    )
->>>>>>> 1c57a618
+    )