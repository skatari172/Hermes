--- conflicted
+++ resolved
@@ -175,11 +175,8 @@
             # Try Firebase Storage first
             if self.bucket and not self.use_local_storage:
                 try:
-<<<<<<< HEAD
-=======
                     # Generate storage path under uploads/user_id/
                     storage_path = f"uploads/{user_id}/{uuid.uuid4()}.{file_extension}"
->>>>>>> 714fa64e
                     logger.info(f"📁 Firebase storage path: {storage_path}")
                     
                     # Upload to Firebase Storage at the deterministic path
@@ -316,38 +313,6 @@
             logger.error(f"❌ Failed to get image metadata: {str(e)}")
             return None
 
-<<<<<<< HEAD
-    async def upload_profile_image(
-        self,
-        image_data: bytes,
-        user_id: str,
-        content_type: str = "image/jpeg",
-        process_image: bool = True
-    ) -> Optional[str]:
-        """
-        Upload a user's profile image to a deterministic location.
-
-        This stores the file at `profile/{user_id}.{ext}` in the Firebase bucket
-        when available, or at `uploads/profile/{user_id}.{ext}` on local disk.
-
-        Returns the public URL or None on failure.
-        """
-        try:
-            logger.info(f"📸 Starting profile image upload for user {user_id} size={len(image_data)}")
-
-            # Optionally process image
-            if process_image and content_type.startswith("image/"):
-                logger.info("🔄 Processing profile image before upload")
-                image_data = self._process_image(image_data)
-
-            extension_map = {
-                "image/jpeg": "jpg",
-                "image/jpg": "jpg",
-                "image/png": "png",
-                "image/webp": "webp"
-            }
-            file_extension = extension_map.get(content_type, "jpg")
-=======
     # -------------------------
     # Profile image helpers
     # -------------------------
@@ -380,52 +345,10 @@
                 'image/webp': 'webp'
             }
             file_extension = extension_map.get(content_type, 'jpg')
->>>>>>> 714fa64e
 
             # Try Firebase Storage first
             if self.bucket and not self.use_local_storage:
                 try:
-<<<<<<< HEAD
-                    storage_path = f"profile/{user_id}.{file_extension}"
-                    logger.info(f"📁 Firebase profile storage path: {storage_path}")
-                    blob = self.bucket.blob(storage_path)
-                    blob.upload_from_string(image_data, content_type=content_type)
-                    # Make public if possible
-                    try:
-                        blob.make_public()
-                    except Exception:
-                        logger.warning("Could not make profile blob public; relying on signed URLs or bucket rules")
-
-                    public_url = getattr(blob, 'public_url', None)
-                    if public_url:
-                        logger.info(f"✅ Firebase profile upload successful: {public_url}")
-                        return public_url
-                    else:
-                        # Construct a gs:// style or fallback URL
-                        logger.info("🔗 Firebase upload returned no public_url; constructing path")
-                        return f"{storage_path}"
-
-                except Exception as firebase_error:
-                    logger.error(f"❌ Firebase profile upload failed: {str(firebase_error)}")
-                    logger.warning("🔄 Falling back to local profile storage")
-
-            # Local storage fallback (deterministic filename)
-            logger.info("💾 Using local storage for profile image")
-            try:
-                profile_dir = os.path.join(self.local_storage_dir, "profile")
-                os.makedirs(profile_dir, exist_ok=True)
-                filename = f"{user_id}.{file_extension}"
-                file_path = os.path.join(profile_dir, filename)
-                with open(file_path, 'wb') as f:
-                    f.write(image_data)
-
-                local_url = f"http://localhost:8000/uploads/profile/{filename}"
-                logger.info(f"✅ Local profile image saved: {file_path} -> {local_url}")
-                return local_url
-            except Exception as e:
-                logger.error(f"❌ Saving profile image locally failed: {e}")
-                return None
-=======
                     storage_path = f"uploads/profile/{user_id}.{file_extension}"
                     blob = self.bucket.blob(storage_path)
                     blob.upload_from_string(image_data, content_type=content_type)
@@ -444,7 +367,6 @@
 
             # Local fallback: save deterministically
             return self._save_profile_image_locally(image_data, user_id, file_extension)
->>>>>>> 714fa64e
 
         except Exception as e:
             logger.error(f"❌ upload_profile_image failed: {str(e)}")
