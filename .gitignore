.env
<<<<<<< HEAD
/env/
/node_modules/
=======
venv/
node_modules/
package-lock.json
venv/
__pycache__/
*.pyc
.DS_Store
>>>>>>> 8f4d691c
<|MERGE_RESOLUTION|>--- conflicted
+++ resolved
@@ -1,8 +1,4 @@
 .env
-<<<<<<< HEAD
-/env/
-/node_modules/
-=======
 venv/
 node_modules/
 package-lock.json
@@ -10,4 +6,6 @@
 __pycache__/
 *.pyc
 .DS_Store
->>>>>>> 8f4d691c
+
+/env/
+/node_modules/