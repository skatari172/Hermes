--- conflicted
+++ resolved
@@ -1,4 +1,3 @@
-<<<<<<< HEAD
 import axios from 'axios';
 
 // Dynamic backend URL detection
@@ -145,7 +144,10 @@
     });
     
     return response.data;
-=======
+  },
+};
+
+export default apiClient;
 import axios, { AxiosInstance, AxiosRequestConfig } from 'axios';
 
 // Create axios instance with base configuration
@@ -220,7 +222,6 @@
         Authorization: `Bearer ${token}`,
       },
     });
->>>>>>> 1c57a618
   },
 };
 
